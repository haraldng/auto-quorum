--- conflicted
+++ resolved
@@ -9,11 +9,7 @@
 [cluster_config]
 configuration_id = 1
 nodes = [1, 2, 3, 4, 5]
-<<<<<<< HEAD
-use_metronome = 2
-=======
 use_metronome = 0
->>>>>>> 0e603727
 
 [server_config]
 pid = 3
